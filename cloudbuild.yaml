--- conflicted
+++ resolved
@@ -19,9 +19,5 @@
 - name: 'gcr.io/cloud-builders/gcloud'
   entrypoint: 'bash'
   args: ['-c', './integration_tests/run_tests_on_vm.sh']
-<<<<<<< HEAD
 
-timeout: '20m'
-=======
->>>>>>> 167700ca
-
+timeout: '20m'