/*
 *
 * Copyright 2014 gRPC authors.
 *
 * Licensed under the Apache License, Version 2.0 (the "License");
 * you may not use this file except in compliance with the License.
 * You may obtain a copy of the License at
 *
 *     http://www.apache.org/licenses/LICENSE-2.0
 *
 * Unless required by applicable law or agreed to in writing, software
 * distributed under the License is distributed on an "AS IS" BASIS,
 * WITHOUT WARRANTIES OR CONDITIONS OF ANY KIND, either express or implied.
 * See the License for the specific language governing permissions and
 * limitations under the License.
 *
 */

package grpc

import (
	"errors"
	"fmt"
	"net"
	"strings"
	"sync"
	"time"

	"golang.org/x/net/context"
	"golang.org/x/net/trace"
	"google.golang.org/grpc/credentials"
	"google.golang.org/grpc/grpclog"
	"google.golang.org/grpc/keepalive"
	"google.golang.org/grpc/stats"
	"google.golang.org/grpc/transport"
)

var (
	// ErrClientConnClosing indicates that the operation is illegal because
	// the ClientConn is closing.
	ErrClientConnClosing = errors.New("grpc: the client connection is closing")
	// ErrClientConnTimeout indicates that the ClientConn cannot establish the
	// underlying connections within the specified timeout.
	// DEPRECATED: Please use context.DeadlineExceeded instead.
	ErrClientConnTimeout = errors.New("grpc: timed out when dialing")

	// errNoTransportSecurity indicates that there is no transport security
	// being set for ClientConn. Users should either set one or explicitly
	// call WithInsecure DialOption to disable security.
	errNoTransportSecurity = errors.New("grpc: no transport security set (use grpc.WithInsecure() explicitly or set credentials)")
	// errTransportCredentialsMissing indicates that users want to transmit security
	// information (e.g., oauth2 token) which requires secure connection on an insecure
	// connection.
	errTransportCredentialsMissing = errors.New("grpc: the credentials require transport level security (use grpc.WithTransportCredentials() to set)")
	// errCredentialsConflict indicates that grpc.WithTransportCredentials()
	// and grpc.WithInsecure() are both called for a connection.
	errCredentialsConflict = errors.New("grpc: transport credentials are set for an insecure connection (grpc.WithTransportCredentials() and grpc.WithInsecure() are both called)")
	// errNetworkIO indicates that the connection is down due to some network I/O error.
	errNetworkIO = errors.New("grpc: failed with network I/O error")
	// errConnDrain indicates that the connection starts to be drained and does not accept any new RPCs.
	errConnDrain = errors.New("grpc: the connection is drained")
	// errConnClosing indicates that the connection is closing.
	errConnClosing = errors.New("grpc: the connection is closing")
	// errConnUnavailable indicates that the connection is unavailable.
	errConnUnavailable = errors.New("grpc: the connection is unavailable")
	// errBalancerClosed indicates that the balancer is closed.
	errBalancerClosed = errors.New("grpc: balancer is closed")
	// minimum time to give a connection to complete
	minConnectTimeout = 20 * time.Second
)

// dialOptions configure a Dial call. dialOptions are set by the DialOption
// values passed to Dial.
type dialOptions struct {
	unaryInt    UnaryClientInterceptor
	streamInt   StreamClientInterceptor
	codec       Codec
	cp          Compressor
	dc          Decompressor
	bs          backoffStrategy
	balancer    Balancer
	block       bool
	insecure    bool
	timeout     time.Duration
	scChan      <-chan ServiceConfig
	copts       transport.ConnectOptions
	callOptions []CallOption
}

const (
	defaultClientMaxReceiveMessageSize = 1024 * 1024 * 4
	defaultClientMaxSendMessageSize    = 1024 * 1024 * 4
)

// DialOption configures how we set up the connection.
type DialOption func(*dialOptions)

// WithInitialWindowSize returns a DialOption which sets the value for initial window size on a stream.
// The lower bound for window size is 64K and any value smaller than that will be ignored.
func WithInitialWindowSize(s int32) DialOption {
	return func(o *dialOptions) {
		o.copts.InitialWindowSize = s
	}
}

// WithInitialConnWindowSize returns a DialOption which sets the value for initial window size on a connection.
// The lower bound for window size is 64K and any value smaller than that will be ignored.
func WithInitialConnWindowSize(s int32) DialOption {
	return func(o *dialOptions) {
		o.copts.InitialConnWindowSize = s
	}
}

// WithMaxMsgSize returns a DialOption which sets the maximum message size the client can receive. Deprecated: use WithDefaultCallOptions(MaxCallRecvMsgSize(s)) instead.
func WithMaxMsgSize(s int) DialOption {
	return WithDefaultCallOptions(MaxCallRecvMsgSize(s))
}

// WithDefaultCallOptions returns a DialOption which sets the default CallOptions for calls over the connection.
func WithDefaultCallOptions(cos ...CallOption) DialOption {
	return func(o *dialOptions) {
		o.callOptions = append(o.callOptions, cos...)
	}
}

// WithCodec returns a DialOption which sets a codec for message marshaling and unmarshaling.
func WithCodec(c Codec) DialOption {
	return func(o *dialOptions) {
		o.codec = c
	}
}

// WithCompressor returns a DialOption which sets a CompressorGenerator for generating message
// compressor.
func WithCompressor(cp Compressor) DialOption {
	return func(o *dialOptions) {
		o.cp = cp
	}
}

// WithDecompressor returns a DialOption which sets a DecompressorGenerator for generating
// message decompressor.
func WithDecompressor(dc Decompressor) DialOption {
	return func(o *dialOptions) {
		o.dc = dc
	}
}

// WithBalancer returns a DialOption which sets a load balancer.
func WithBalancer(b Balancer) DialOption {
	return func(o *dialOptions) {
		o.balancer = b
	}
}

// WithServiceConfig returns a DialOption which has a channel to read the service configuration.
func WithServiceConfig(c <-chan ServiceConfig) DialOption {
	return func(o *dialOptions) {
		o.scChan = c
	}
}

// WithBackoffMaxDelay configures the dialer to use the provided maximum delay
// when backing off after failed connection attempts.
func WithBackoffMaxDelay(md time.Duration) DialOption {
	return WithBackoffConfig(BackoffConfig{MaxDelay: md})
}

// WithBackoffConfig configures the dialer to use the provided backoff
// parameters after connection failures.
//
// Use WithBackoffMaxDelay until more parameters on BackoffConfig are opened up
// for use.
func WithBackoffConfig(b BackoffConfig) DialOption {
	// Set defaults to ensure that provided BackoffConfig is valid and
	// unexported fields get default values.
	setDefaults(&b)
	return withBackoff(b)
}

// withBackoff sets the backoff strategy used for retries after a
// failed connection attempt.
//
// This can be exported if arbitrary backoff strategies are allowed by gRPC.
func withBackoff(bs backoffStrategy) DialOption {
	return func(o *dialOptions) {
		o.bs = bs
	}
}

// WithBlock returns a DialOption which makes caller of Dial blocks until the underlying
// connection is up. Without this, Dial returns immediately and connecting the server
// happens in background.
func WithBlock() DialOption {
	return func(o *dialOptions) {
		o.block = true
	}
}

// WithInsecure returns a DialOption which disables transport security for this ClientConn.
// Note that transport security is required unless WithInsecure is set.
func WithInsecure() DialOption {
	return func(o *dialOptions) {
		o.insecure = true
	}
}

// WithTransportCredentials returns a DialOption which configures a
// connection level security credentials (e.g., TLS/SSL).
func WithTransportCredentials(creds credentials.TransportCredentials) DialOption {
	return func(o *dialOptions) {
		o.copts.TransportCredentials = creds
	}
}

// WithPerRPCCredentials returns a DialOption which sets
// credentials and places auth state on each outbound RPC.
func WithPerRPCCredentials(creds credentials.PerRPCCredentials) DialOption {
	return func(o *dialOptions) {
		o.copts.PerRPCCredentials = append(o.copts.PerRPCCredentials, creds)
	}
}

// WithTimeout returns a DialOption that configures a timeout for dialing a ClientConn
// initially. This is valid if and only if WithBlock() is present.
// Deprecated: use DialContext and context.WithTimeout instead.
func WithTimeout(d time.Duration) DialOption {
	return func(o *dialOptions) {
		o.timeout = d
	}
}

// WithDialer returns a DialOption that specifies a function to use for dialing network addresses.
// If FailOnNonTempDialError() is set to true, and an error is returned by f, gRPC checks the error's
// Temporary() method to decide if it should try to reconnect to the network address.
func WithDialer(f func(string, time.Duration) (net.Conn, error)) DialOption {
	return func(o *dialOptions) {
		o.copts.Dialer = func(ctx context.Context, addr string) (net.Conn, error) {
			if deadline, ok := ctx.Deadline(); ok {
				return f(addr, deadline.Sub(time.Now()))
			}
			return f(addr, 0)
		}
	}
}

// WithStatsHandler returns a DialOption that specifies the stats handler
// for all the RPCs and underlying network connections in this ClientConn.
func WithStatsHandler(h stats.Handler) DialOption {
	return func(o *dialOptions) {
		o.copts.StatsHandler = h
	}
}

// FailOnNonTempDialError returns a DialOption that specifies if gRPC fails on non-temporary dial errors.
// If f is true, and dialer returns a non-temporary error, gRPC will fail the connection to the network
// address and won't try to reconnect.
// The default value of FailOnNonTempDialError is false.
// This is an EXPERIMENTAL API.
func FailOnNonTempDialError(f bool) DialOption {
	return func(o *dialOptions) {
		o.copts.FailOnNonTempDialError = f
	}
}

// WithUserAgent returns a DialOption that specifies a user agent string for all the RPCs.
func WithUserAgent(s string) DialOption {
	return func(o *dialOptions) {
		o.copts.UserAgent = s
	}
}

// WithKeepaliveParams returns a DialOption that specifies keepalive paramaters for the client transport.
func WithKeepaliveParams(kp keepalive.ClientParameters) DialOption {
	return func(o *dialOptions) {
		o.copts.KeepaliveParams = kp
	}
}

// WithUnaryInterceptor returns a DialOption that specifies the interceptor for unary RPCs.
func WithUnaryInterceptor(f UnaryClientInterceptor) DialOption {
	return func(o *dialOptions) {
		o.unaryInt = f
	}
}

// WithStreamInterceptor returns a DialOption that specifies the interceptor for streaming RPCs.
func WithStreamInterceptor(f StreamClientInterceptor) DialOption {
	return func(o *dialOptions) {
		o.streamInt = f
	}
}

// WithAuthority returns a DialOption that specifies the value to be used as
// the :authority pseudo-header. This value only works with WithInsecure and
// has no effect if TransportCredentials are present.
func WithAuthority(a string) DialOption {
	return func(o *dialOptions) {
		o.copts.Authority = a
	}
}

// Dial creates a client connection to the given target.
func Dial(target string, opts ...DialOption) (*ClientConn, error) {
	return DialContext(context.Background(), target, opts...)
}

// DialContext creates a client connection to the given target. ctx can be used to
// cancel or expire the pending connection. Once this function returns, the
// cancellation and expiration of ctx will be noop. Users should call ClientConn.Close
// to terminate all the pending operations after this function returns.
func DialContext(ctx context.Context, target string, opts ...DialOption) (conn *ClientConn, err error) {
	cc := &ClientConn{
		target: target,
		csMgr:  &connectivityStateManager{},
		conns:  make(map[Address]*addrConn),
	}
	cc.csEvltr = &connectivityStateEvaluator{csMgr: cc.csMgr}
	cc.ctx, cc.cancel = context.WithCancel(context.Background())

	for _, opt := range opts {
		opt(&cc.dopts)
	}
	cc.mkp = cc.dopts.copts.KeepaliveParams

	if cc.dopts.copts.Dialer == nil {
		cc.dopts.copts.Dialer = newProxyDialer(
			func(ctx context.Context, addr string) (net.Conn, error) {
				return dialContext(ctx, "tcp", addr)
			},
		)
	}

	if cc.dopts.copts.UserAgent != "" {
		cc.dopts.copts.UserAgent += " " + grpcUA
	} else {
		cc.dopts.copts.UserAgent = grpcUA
	}

	if cc.dopts.timeout > 0 {
		var cancel context.CancelFunc
		ctx, cancel = context.WithTimeout(ctx, cc.dopts.timeout)
		defer cancel()
	}

	defer func() {
		select {
		case <-ctx.Done():
			conn, err = nil, ctx.Err()
		default:
		}

		if err != nil {
			cc.Close()
		}
	}()

	scSet := false
	if cc.dopts.scChan != nil {
		// Try to get an initial service config.
		select {
		case sc, ok := <-cc.dopts.scChan:
			if ok {
				cc.sc = sc
				scSet = true
			}
		default:
		}
	}
	// Set defaults.
	if cc.dopts.codec == nil {
		cc.dopts.codec = protoCodec{}
	}
	if cc.dopts.bs == nil {
		cc.dopts.bs = DefaultBackoffConfig
	}
	creds := cc.dopts.copts.TransportCredentials
	if creds != nil && creds.Info().ServerName != "" {
		cc.authority = creds.Info().ServerName
	} else if cc.dopts.insecure && cc.dopts.copts.Authority != "" {
		cc.authority = cc.dopts.copts.Authority
	} else {
		cc.authority = target
	}
	waitC := make(chan error, 1)
	go func() {
		defer close(waitC)
		if cc.dopts.balancer == nil && cc.sc.LB != nil {
			cc.dopts.balancer = cc.sc.LB
		}
		if cc.dopts.balancer != nil {
			var credsClone credentials.TransportCredentials
			if creds != nil {
				credsClone = creds.Clone()
			}
			config := BalancerConfig{
				DialCreds: credsClone,
				Dialer:    cc.dopts.copts.Dialer,
			}
			if err := cc.dopts.balancer.Start(target, config); err != nil {
				waitC <- err
				return
			}
			ch := cc.dopts.balancer.Notify()
			if ch != nil {
				if cc.dopts.block {
					doneChan := make(chan struct{})
					go cc.lbWatcher(doneChan)
					<-doneChan
				} else {
					go cc.lbWatcher(nil)
				}
				return
			}
		}
		// No balancer, or no resolver within the balancer.  Connect directly.
		if err := cc.resetAddrConn(Address{Addr: target}, cc.dopts.block, nil); err != nil {
			waitC <- err
			return
		}
	}()
	select {
	case <-ctx.Done():
		return nil, ctx.Err()
	case err := <-waitC:
		if err != nil {
			return nil, err
		}
	}
	if cc.dopts.scChan != nil && !scSet {
		// Blocking wait for the initial service config.
		select {
		case sc, ok := <-cc.dopts.scChan:
			if ok {
				cc.sc = sc
			}
		case <-ctx.Done():
			return nil, ctx.Err()
		}
	}
	if cc.dopts.scChan != nil {
		go cc.scWatcher()
	}

	return cc, nil
}

// ConnectivityState indicates the state of a client connection.
type ConnectivityState int

const (
	// Idle indicates the ClientConn is idle.
	Idle ConnectivityState = iota
	// Connecting indicates the ClienConn is connecting.
	Connecting
	// Ready indicates the ClientConn is ready for work.
	Ready
	// TransientFailure indicates the ClientConn has seen a failure but expects to recover.
	TransientFailure
	// Shutdown indicates the ClientConn has started shutting down.
	Shutdown
)

func (s ConnectivityState) String() string {
	switch s {
	case Idle:
		return "IDLE"
	case Connecting:
		return "CONNECTING"
	case Ready:
		return "READY"
	case TransientFailure:
		return "TRANSIENT_FAILURE"
	case Shutdown:
		return "SHUTDOWN"
	default:
		panic(fmt.Sprintf("unknown connectivity state: %d", s))
	}
}

// connectivityStateEvaluator gets updated by addrConns when their
// states transition, based on which it evaluates the state of
// ClientConn.
// Note: This code will eventually sit in the balancer in the new design.
type connectivityStateEvaluator struct {
	csMgr               *connectivityStateManager
	mu                  sync.Mutex
	numReady            uint64 // Number of addrConns in ready state.
	numConnecting       uint64 // Number of addrConns in connecting state.
	numTransientFailure uint64 // Number of addrConns in transientFailure.
}

// recordTransition records state change happening in every addrConn and based on
// that it evaluates what state the ClientConn is in.
// It can only transition between Ready, Connecting and TransientFailure. Other states,
// Idle and Shutdown are transitioned into by ClientConn; in the begining of the connection
// before any addrConn is created ClientConn is in idle state. In the end when ClientConn
// closes it is in Shutdown state.
// TODO Note that in later releases, a ClientConn with no activity will be put into an Idle state.
func (cse *connectivityStateEvaluator) recordTransition(oldState, newState ConnectivityState) {
	cse.mu.Lock()
	defer cse.mu.Unlock()

	// Update counters.
	for idx, state := range []ConnectivityState{oldState, newState} {
		updateVal := 2*uint64(idx) - 1 // -1 for oldState and +1 for new.
		switch state {
		case Ready:
			cse.numReady += updateVal
		case Connecting:
			cse.numConnecting += updateVal
		case TransientFailure:
			cse.numTransientFailure += updateVal
		}
	}

	// Evaluate.
	if cse.numReady > 0 {
		cse.csMgr.updateState(Ready)
		return
	}
	if cse.numConnecting > 0 {
		cse.csMgr.updateState(Connecting)
		return
	}
	cse.csMgr.updateState(TransientFailure)
}

// connectivityStateManager keeps the ConnectivityState of ClientConn.
// This struct will eventually be exported so the balancers can access it.
type connectivityStateManager struct {
	mu         sync.Mutex
	state      ConnectivityState
	notifyChan chan struct{}
}

// updateState updates the ConnectivityState of ClientConn.
// If there's a change it notifies goroutines waiting on state change to
// happen.
func (csm *connectivityStateManager) updateState(state ConnectivityState) {
	csm.mu.Lock()
	defer csm.mu.Unlock()
	if csm.state == Shutdown {
		return
	}
	if csm.state == state {
		return
	}
	csm.state = state
	if csm.notifyChan != nil {
		// There are other goroutines waiting on this channel.
		close(csm.notifyChan)
		csm.notifyChan = nil
	}
}

func (csm *connectivityStateManager) getState() ConnectivityState {
	csm.mu.Lock()
	defer csm.mu.Unlock()
	return csm.state
}

func (csm *connectivityStateManager) getNotifyChan() <-chan struct{} {
	csm.mu.Lock()
	defer csm.mu.Unlock()
	if csm.notifyChan == nil {
		csm.notifyChan = make(chan struct{})
	}
	return csm.notifyChan
}

// ClientConn represents a client connection to an RPC server.
type ClientConn struct {
	ctx    context.Context
	cancel context.CancelFunc

	target    string
	authority string
	dopts     dialOptions
	csMgr     *connectivityStateManager
	csEvltr   *connectivityStateEvaluator // This will eventually be part of balancer.

	mu    sync.RWMutex
	sc    ServiceConfig
	conns map[Address]*addrConn
	// Keepalive parameter can be updated if a GoAway is received.
	mkp keepalive.ClientParameters
}

// WaitForStateChange waits until the ConnectivityState of ClientConn changes from sourceState or
// ctx expires. A true value is returned in former case and false in latter.
func (cc *ClientConn) WaitForStateChange(ctx context.Context, sourceState ConnectivityState) bool {
	ch := cc.csMgr.getNotifyChan()
	if cc.csMgr.getState() != sourceState {
		return true
	}
	select {
	case <-ctx.Done():
		return false
	case <-ch:
		return true
	}
}

// GetState returns the ConnectivityState of ClientConn.
func (cc *ClientConn) GetState() ConnectivityState {
	return cc.csMgr.getState()
}

// lbWatcher watches the Notify channel of the balancer in cc and manages
// connections accordingly.  If doneChan is not nil, it is closed after the
// first successfull connection is made.
func (cc *ClientConn) lbWatcher(doneChan chan struct{}) {
	for addrs := range cc.dopts.balancer.Notify() {
		var (
			add []Address   // Addresses need to setup connections.
			del []*addrConn // Connections need to tear down.
		)
		cc.mu.Lock()
		for _, a := range addrs {
			if _, ok := cc.conns[a]; !ok {
				add = append(add, a)
			}
		}
		for k, c := range cc.conns {
			var keep bool
			for _, a := range addrs {
				if k == a {
					keep = true
					break
				}
			}
			if !keep {
				del = append(del, c)
				delete(cc.conns, c.addr)
			}
		}
		cc.mu.Unlock()
		for _, a := range add {
			var err error
			if doneChan != nil {
				err = cc.resetAddrConn(a, true, nil)
				if err == nil {
					close(doneChan)
					doneChan = nil
				}
			} else {
				err = cc.resetAddrConn(a, false, nil)
			}
			if err != nil {
				grpclog.Warningf("Error creating connection to %v. Err: %v", a, err)
			}
		}
		for _, c := range del {
			c.tearDown(errConnDrain)
		}
	}
}

func (cc *ClientConn) scWatcher() {
	for {
		select {
		case sc, ok := <-cc.dopts.scChan:
			if !ok {
				return
			}
			cc.mu.Lock()
			// TODO: load balance policy runtime change is ignored.
			// We may revist this decision in the future.
			cc.sc = sc
			cc.mu.Unlock()
		case <-cc.ctx.Done():
			return
		}
	}
}

// resetAddrConn creates an addrConn for addr and adds it to cc.conns.
// If there is an old addrConn for addr, it will be torn down, using tearDownErr as the reason.
// If tearDownErr is nil, errConnDrain will be used instead.
//
// We should never need to replace an addrConn with a new one. This function is only used
// as newAddrConn to create new addrConn.
// TODO rename this function and clean up the code.
func (cc *ClientConn) resetAddrConn(addr Address, block bool, tearDownErr error) error {
	ac := &addrConn{
		cc:    cc,
		addr:  addr,
		dopts: cc.dopts,
	}
	ac.ctx, ac.cancel = context.WithCancel(cc.ctx)
	ac.csEvltr = cc.csEvltr
	if EnableTracing {
		ac.events = trace.NewEventLog("grpc.ClientConn", ac.addr.Addr)
	}
	if !ac.dopts.insecure {
		if ac.dopts.copts.TransportCredentials == nil {
			return errNoTransportSecurity
		}
	} else {
		if ac.dopts.copts.TransportCredentials != nil {
			return errCredentialsConflict
		}
		for _, cd := range ac.dopts.copts.PerRPCCredentials {
			if cd.RequireTransportSecurity() {
				return errTransportCredentialsMissing
			}
		}
	}
	// Track ac in cc. This needs to be done before any getTransport(...) is called.
	cc.mu.Lock()
	if cc.conns == nil {
		cc.mu.Unlock()
		return ErrClientConnClosing
	}
	stale := cc.conns[ac.addr]
	cc.conns[ac.addr] = ac
	cc.mu.Unlock()
	if stale != nil {
		// There is an addrConn alive on ac.addr already. This could be due to
		// a buggy Balancer that reports duplicated Addresses.
		if tearDownErr == nil {
			// tearDownErr is nil if resetAddrConn is called by
			// 1) Dial
			// 2) lbWatcher
			// In both cases, the stale ac should drain, not close.
			stale.tearDown(errConnDrain)
		} else {
			stale.tearDown(tearDownErr)
		}
	}
	if block {
		if err := ac.resetTransport(false); err != nil {
			if err != errConnClosing {
				// Tear down ac and delete it from cc.conns.
				cc.mu.Lock()
				delete(cc.conns, ac.addr)
				cc.mu.Unlock()
				ac.tearDown(err)
			}
			if e, ok := err.(transport.ConnectionError); ok && !e.Temporary() {
				return e.Origin()
			}
			return err
		}
		// Start to monitor the error status of transport.
		go ac.transportMonitor()
	} else {
		// Start a goroutine connecting to the server asynchronously.
		go func() {
			if err := ac.resetTransport(false); err != nil {
				grpclog.Warningf("Failed to dial %s: %v; please retry.", ac.addr.Addr, err)
				if err != errConnClosing {
					// Keep this ac in cc.conns, to get the reason it's torn down.
					ac.tearDown(err)
				}
				return
			}
			ac.transportMonitor()
		}()
	}
	return nil
}

// GetMethodConfig gets the method config of the input method.
// If there's an exact match for input method (i.e. /service/method), we return
// the corresponding MethodConfig.
// If there isn't an exact match for the input method, we look for the default config
// under the service (i.e /service/). If there is a default MethodConfig for
// the serivce, we return it.
// Otherwise, we return an empty MethodConfig.
func (cc *ClientConn) GetMethodConfig(method string) MethodConfig {
	// TODO: Avoid the locking here.
	cc.mu.RLock()
	defer cc.mu.RUnlock()
	m, ok := cc.sc.Methods[method]
	if !ok {
		i := strings.LastIndex(method, "/")
		m, _ = cc.sc.Methods[method[:i+1]]
	}
	return m
}

func (cc *ClientConn) getTransport(ctx context.Context, opts BalancerGetOptions) (transport.ClientTransport, func(), error) {
	var (
		ac  *addrConn
		ok  bool
		put func()
	)
	if cc.dopts.balancer == nil {
		// If balancer is nil, there should be only one addrConn available.
		cc.mu.RLock()
		if cc.conns == nil {
			cc.mu.RUnlock()
			return nil, nil, toRPCErr(ErrClientConnClosing)
		}
		for _, ac = range cc.conns {
			// Break after the first iteration to get the first addrConn.
			ok = true
			break
		}
		cc.mu.RUnlock()
	} else {
		var (
			addr Address
			err  error
		)
		addr, put, err = cc.dopts.balancer.Get(ctx, opts)
		if err != nil {
			return nil, nil, toRPCErr(err)
		}
		cc.mu.RLock()
		if cc.conns == nil {
			cc.mu.RUnlock()
			return nil, nil, toRPCErr(ErrClientConnClosing)
		}
		ac, ok = cc.conns[addr]
		cc.mu.RUnlock()
	}
	if !ok {
		if put != nil {
			updateRPCInfoInContext(ctx, rpcInfo{bytesSent: false, bytesReceived: false})
			put()
		}
		return nil, nil, errConnClosing
	}
	t, err := ac.wait(ctx, cc.dopts.balancer != nil, !opts.BlockingWait)
	if err != nil {
		if put != nil {
			updateRPCInfoInContext(ctx, rpcInfo{bytesSent: false, bytesReceived: false})
			put()
		}
		return nil, nil, err
	}
	return t, put, nil
}

// Close tears down the ClientConn and all underlying connections.
func (cc *ClientConn) Close() error {
	cc.cancel()

	cc.mu.Lock()
	if cc.conns == nil {
		cc.mu.Unlock()
		return ErrClientConnClosing
	}
	conns := cc.conns
	cc.conns = nil
	cc.csMgr.updateState(Shutdown)
	cc.mu.Unlock()
	if cc.dopts.balancer != nil {
		cc.dopts.balancer.Close()
	}
	for _, ac := range conns {
		ac.tearDown(ErrClientConnClosing)
	}
	return nil
}

// addrConn is a network connection to a given address.
type addrConn struct {
	ctx    context.Context
	cancel context.CancelFunc

	cc     *ClientConn
	addr   Address
	dopts  dialOptions
	events trace.EventLog

	csEvltr *connectivityStateEvaluator

	mu    sync.Mutex
	state ConnectivityState
	down  func(error) // the handler called when a connection is down.
	// ready is closed and becomes nil when a new transport is up or failed
	// due to timeout.
	ready     chan struct{}
	transport transport.ClientTransport

	// The reason this addrConn is torn down.
	tearDownErr error
}

// adjustParams updates parameters used to create transports upon
// receiving a GoAway.
func (ac *addrConn) adjustParams(r transport.GoAwayReason) {
	switch r {
	case transport.TooManyPings:
		v := 2 * ac.dopts.copts.KeepaliveParams.Time
		ac.cc.mu.Lock()
		if v > ac.cc.mkp.Time {
			ac.cc.mkp.Time = v
		}
		ac.cc.mu.Unlock()
	}
}

// printf records an event in ac's event log, unless ac has been closed.
// REQUIRES ac.mu is held.
func (ac *addrConn) printf(format string, a ...interface{}) {
	if ac.events != nil {
		ac.events.Printf(format, a...)
	}
}

// errorf records an error in ac's event log, unless ac has been closed.
// REQUIRES ac.mu is held.
func (ac *addrConn) errorf(format string, a ...interface{}) {
	if ac.events != nil {
		ac.events.Errorf(format, a...)
	}
}

// resetTransport recreates a transport to the address for ac.
// For the old transport:
// - if drain is true, it will be gracefully closed.
// - otherwise, it will be closed.
func (ac *addrConn) resetTransport(drain bool) error {
	ac.mu.Lock()
	if ac.state == Shutdown {
		ac.mu.Unlock()
		return errConnClosing
	}
	ac.printf("connecting")
	if ac.down != nil {
		ac.down(downErrorf(false, true, "%v", errNetworkIO))
		ac.down = nil
	}
	oldState := ac.state
	ac.state = Connecting
	ac.csEvltr.recordTransition(oldState, ac.state)
	t := ac.transport
	ac.transport = nil
	ac.mu.Unlock()
	if t != nil {
		if drain {
			t.GracefulClose()
		} else {
			t.Close()
		}
	}
<<<<<<< HEAD
=======
	return ac.state, nil
}

// resetTransport recreates a transport to the address for ac.
// For the old transport:
// - if drain is true, it will be gracefully closed.
// - otherwise, it will be closed.
func (ac *addrConn) resetTransport(drain bool) error {
	ac.mu.Lock()
	if ac.state == Shutdown {
		ac.mu.Unlock()
		return errConnClosing
	}
	ac.printf("connecting")
	if ac.down != nil {
		ac.down(downErrorf(false, true, "%v", errNetworkIO))
		ac.down = nil
	}
	ac.state = Connecting
	ac.stateCV.Broadcast()
	t := ac.transport
	ac.transport = nil
	ac.mu.Unlock()
	if t != nil {
		if drain {
			t.GracefulClose()
		} else {
			t.Close()
		}
	}
>>>>>>> 91f56483
	ac.cc.mu.RLock()
	ac.dopts.copts.KeepaliveParams = ac.cc.mkp
	ac.cc.mu.RUnlock()
	for retries := 0; ; retries++ {
		ac.mu.Lock()
		if ac.state == Shutdown {
			// ac.tearDown(...) has been invoked.
			ac.mu.Unlock()
			return errConnClosing
		}
		ac.mu.Unlock()
		sleepTime := ac.dopts.bs.backoff(retries)
		timeout := minConnectTimeout
		if timeout < sleepTime {
			timeout = sleepTime
		}
		ctx, cancel := context.WithTimeout(ac.ctx, timeout)
		connectTime := time.Now()
		sinfo := transport.TargetInfo{
			Addr:     ac.addr.Addr,
			Metadata: ac.addr.Metadata,
		}
		newTransport, err := transport.NewClientTransport(ctx, sinfo, ac.dopts.copts)
		// Don't call cancel in success path due to a race in Go 1.6:
		// https://github.com/golang/go/issues/15078.
		if err != nil {
			cancel()

			if e, ok := err.(transport.ConnectionError); ok && !e.Temporary() {
				return err
			}
			grpclog.Warningf("grpc: addrConn.resetTransport failed to create client transport: %v; Reconnecting to %v", err, ac.addr)
			ac.mu.Lock()
			if ac.state == Shutdown {
				// ac.tearDown(...) has been invoked.
				ac.mu.Unlock()
				return errConnClosing
			}
			ac.errorf("transient failure: %v", err)
			oldState = ac.state
			ac.state = TransientFailure
			ac.csEvltr.recordTransition(oldState, ac.state)
			if ac.ready != nil {
				close(ac.ready)
				ac.ready = nil
			}
			ac.mu.Unlock()
			timer := time.NewTimer(sleepTime - time.Since(connectTime))
			select {
			case <-timer.C:
			case <-ac.ctx.Done():
				timer.Stop()
				return ac.ctx.Err()
			}
			timer.Stop()
			continue
		}
		ac.mu.Lock()
		ac.printf("ready")
		if ac.state == Shutdown {
			// ac.tearDown(...) has been invoked.
			ac.mu.Unlock()
			newTransport.Close()
			return errConnClosing
		}
		oldState = ac.state
		ac.state = Ready
		ac.csEvltr.recordTransition(oldState, ac.state)
		ac.transport = newTransport
		if ac.ready != nil {
			close(ac.ready)
			ac.ready = nil
		}
		if ac.cc.dopts.balancer != nil {
			ac.down = ac.cc.dopts.balancer.Up(ac.addr)
		}
		ac.mu.Unlock()
		return nil
	}
}

// Run in a goroutine to track the error in transport and create the
// new transport if an error happens. It returns when the channel is closing.
func (ac *addrConn) transportMonitor() {
	for {
		ac.mu.Lock()
		t := ac.transport
		ac.mu.Unlock()
		select {
		// This is needed to detect the teardown when
		// the addrConn is idle (i.e., no RPC in flight).
		case <-ac.ctx.Done():
			select {
			case <-t.Error():
				t.Close()
			default:
			}
			return
		case <-t.GoAway():
			ac.adjustParams(t.GetGoAwayReason())
			// If GoAway happens without any network I/O error, the underlying transport
			// will be gracefully closed, and a new transport will be created.
			// (The transport will be closed when all the pending RPCs finished or failed.)
			// If GoAway and some network I/O error happen concurrently, the underlying transport
			// will be closed, and a new transport will be created.
			var drain bool
			select {
			case <-t.Error():
			default:
				drain = true
			}
			if err := ac.resetTransport(drain); err != nil {
				grpclog.Infof("get error from resetTransport %v, transportMonitor returning", err)
				if err != errConnClosing {
					// Keep this ac in cc.conns, to get the reason it's torn down.
					ac.tearDown(err)
				}
				return
			}
		case <-t.Error():
			select {
			case <-ac.ctx.Done():
				t.Close()
				return
			case <-t.GoAway():
				ac.adjustParams(t.GetGoAwayReason())
				if err := ac.resetTransport(false); err != nil {
					grpclog.Infof("get error from resetTransport %v, transportMonitor returning", err)
					if err != errConnClosing {
						// Keep this ac in cc.conns, to get the reason it's torn down.
						ac.tearDown(err)
					}
					return
				}
			default:
			}
			ac.mu.Lock()
			if ac.state == Shutdown {
				// ac has been shutdown.
				ac.mu.Unlock()
				return
			}
			oldState := ac.state
			ac.state = TransientFailure
			ac.csEvltr.recordTransition(oldState, ac.state)
			ac.mu.Unlock()
			if err := ac.resetTransport(false); err != nil {
				grpclog.Infof("get error from resetTransport %v, transportMonitor returning", err)
				ac.mu.Lock()
				ac.printf("transport exiting: %v", err)
				ac.mu.Unlock()
				grpclog.Warningf("grpc: addrConn.transportMonitor exits due to: %v", err)
				if err != errConnClosing {
					// Keep this ac in cc.conns, to get the reason it's torn down.
					ac.tearDown(err)
				}
				return
			}
		}
	}
}

// wait blocks until i) the new transport is up or ii) ctx is done or iii) ac is closed or
// iv) transport is in TransientFailure and there is a balancer/failfast is true.
func (ac *addrConn) wait(ctx context.Context, hasBalancer, failfast bool) (transport.ClientTransport, error) {
	for {
		ac.mu.Lock()
		switch {
		case ac.state == Shutdown:
			if failfast || !hasBalancer {
				// RPC is failfast or balancer is nil. This RPC should fail with ac.tearDownErr.
				err := ac.tearDownErr
				ac.mu.Unlock()
				return nil, err
			}
			ac.mu.Unlock()
			return nil, errConnClosing
		case ac.state == Ready:
			ct := ac.transport
			ac.mu.Unlock()
			return ct, nil
		case ac.state == TransientFailure:
			if failfast || hasBalancer {
				ac.mu.Unlock()
				return nil, errConnUnavailable
			}
		}
		ready := ac.ready
		if ready == nil {
			ready = make(chan struct{})
			ac.ready = ready
		}
		ac.mu.Unlock()
		select {
		case <-ctx.Done():
			return nil, toRPCErr(ctx.Err())
		// Wait until the new transport is ready or failed.
		case <-ready:
		}
	}
}

// tearDown starts to tear down the addrConn.
// TODO(zhaoq): Make this synchronous to avoid unbounded memory consumption in
// some edge cases (e.g., the caller opens and closes many addrConn's in a
// tight loop.
// tearDown doesn't remove ac from ac.cc.conns.
func (ac *addrConn) tearDown(err error) {
	ac.cancel()

	ac.mu.Lock()
	defer ac.mu.Unlock()
	if ac.down != nil {
		ac.down(downErrorf(false, false, "%v", err))
		ac.down = nil
	}
	if err == errConnDrain && ac.transport != nil {
		// GracefulClose(...) may be executed multiple times when
		// i) receiving multiple GoAway frames from the server; or
		// ii) there are concurrent name resolver/Balancer triggered
		// address removal and GoAway.
		ac.transport.GracefulClose()
	}
	if ac.state == Shutdown {
		return
	}
	oldState := ac.state
	ac.state = Shutdown
	ac.tearDownErr = err
	ac.csEvltr.recordTransition(oldState, ac.state)
	if ac.events != nil {
		ac.events.Finish()
		ac.events = nil
	}
	if ac.ready != nil {
		close(ac.ready)
		ac.ready = nil
	}
	if ac.transport != nil && err != errConnDrain {
		ac.transport.Close()
	}
	return
}<|MERGE_RESOLUTION|>--- conflicted
+++ resolved
@@ -939,8 +939,6 @@
 			t.Close()
 		}
 	}
-<<<<<<< HEAD
-=======
 	return ac.state, nil
 }
 
@@ -971,7 +969,6 @@
 			t.Close()
 		}
 	}
->>>>>>> 91f56483
 	ac.cc.mu.RLock()
 	ac.dopts.copts.KeepaliveParams = ac.cc.mkp
 	ac.cc.mu.RUnlock()
