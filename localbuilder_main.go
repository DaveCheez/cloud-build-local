// Copyright 2017 Google, Inc. All rights reserved.
//
// Licensed under the Apache License, Version 2.0 (the "License");
// you may not use this file except in compliance with the License.
// You may obtain a copy of the License at
//
//    http://www.apache.org/licenses/LICENSE-2.0
//
// Unless required by applicable law or agreed to in writing, software
// distributed under the License is distributed on an "AS IS" BASIS,
// WITHOUT WARRANTIES OR CONDITIONS OF ANY KIND, either express or implied.
// See the License for the specific language governing permissions and
// limitations under the License.

// Package main runs the gcb local builder.
package main // import "github.com/GoogleCloudPlatform/container-builder-local"

import (
	"bytes"
	"flag"
	"fmt"
	"log"
	"os"
	"path/filepath"
	"strings"
	"time"

	computeMetadata "cloud.google.com/go/compute/metadata"
	"golang.org/x/oauth2"
	"github.com/google/uuid"

	"github.com/GoogleCloudPlatform/container-builder-local/build"
	"github.com/GoogleCloudPlatform/container-builder-local/buildlog"
	"github.com/GoogleCloudPlatform/container-builder-local/common"
	"github.com/GoogleCloudPlatform/container-builder-local/config"
	"github.com/GoogleCloudPlatform/container-builder-local/gcloud"
	"github.com/GoogleCloudPlatform/container-builder-local/metadata"
	"github.com/GoogleCloudPlatform/container-builder-local/runner"
	"github.com/GoogleCloudPlatform/container-builder-local/subst"
	"github.com/GoogleCloudPlatform/container-builder-local/validate"
	"github.com/GoogleCloudPlatform/container-builder-local/volume"
)

const (
	volumeNamePrefix  = "cloudbuild_vol_"
	tokenRefreshDur   = 10 * time.Minute
	gcbDockerVersion  = "17.05-ce"
	metadataImageName = "gcr.io/cloud-builders/metadata"
)

var (
	configFile    = flag.String("config", "cloudconfig.yaml", "cloud build config file path")
	substitutions = flag.String("substitutions", "", `substitutions key=value pairs separated by comma; for example _FOO=bar,_BAZ=argo`)
	dryRun        = flag.Bool("dryrun", true, "If true, nothing will be run")
	push          = flag.Bool("push", false, "If true, the images will be pushed")
	help          = flag.Bool("help", false, "If true, print the help message")
	versionFlag   = flag.Bool("version", false, "If true, print the local builder version")
)

func exitUsage(msg string) {
	log.Fatalf("%s\nUsage: %s --config=cloudbuild.yaml [--substitutions=_FOO=bar] [--[no]dryrun] [--[no]push] source", msg, os.Args[0])
}

func main() {
	flag.Parse()
	args := flag.Args()

	if *help {
		flag.PrintDefaults()
		return
	}
	if *versionFlag {
		log.Printf("Version: %s", version)
		return
	}

	if len(args) == 0 {
		exitUsage("Specify a source")
	} else if len(args) > 1 {
		exitUsage("There should be only one positional argument. Pass all the flags before the source.")
	}
	source := args[0]
	if *configFile == "" {
		exitUsage("Specify a config file")
	}

	if err := run(source); err != nil {
		log.Fatal(err)
	}
}

// run method is used to encapsulate the local builder process, being
// able to return errors to the main function which will then panic. So the
// run function can probably run all the defer functions in any case.
func run(source string) error {
	// Create a runner.
	r := &runner.RealRunner{
		DryRun: *dryRun,
	}

	// Clean leftovers from a previous build.
	if err := common.Clean(r); err != nil {
		return fmt.Errorf("Error cleaning: %v", err)
	}

	// Check installed docker versions.
	if !*dryRun {
		dockerServerVersion, dockerClientVersion, err := dockerVersions(r)
		if err != nil {
			return fmt.Errorf("Error getting local docker versions: %v", err)
		}
		if dockerServerVersion != gcbDockerVersion {
			log.Printf("Warning: The server docker version installed (%s) is different from the one used in GCB (%s)", dockerServerVersion, gcbDockerVersion)
		}
		if dockerClientVersion != gcbDockerVersion {
			log.Printf("Warning: The client docker version installed (%s) is different from the one used in GCB (%s)", dockerClientVersion, gcbDockerVersion)
		}
	}

	// Load config file into a build struct.
	buildConfig, err := config.Load(*configFile)
	if err != nil {
		return fmt.Errorf("Error loading config file: %v", err)
	}

	// Parse substitutions.
	if *substitutions != "" {
		substMap, err := common.ParseSubstitutionsFlag(*substitutions)
		if err != nil {
			return fmt.Errorf("Error parsing substitutions flag: %v", err)
		}
		buildConfig.Substitutions = substMap
	}

	// Validate the build.
	if err := validate.CheckBuild(buildConfig); err != nil {
		return fmt.Errorf("Error validating build: %v", err)
	}

	// Apply substitutions.
	if err := subst.SubstituteBuildFields(buildConfig); err != nil {
		return fmt.Errorf("Error applying substitutions: %v", err)
	}

	// Create a volume, a helper container to copy the source, and defer cleaning.
	volumeName := fmt.Sprintf("%s%s", volumeNamePrefix, uuid.New())
	if !*dryRun {
		vol := volume.New(volumeName, r)
		if err := vol.Setup(); err != nil {
			return fmt.Errorf("Error creating docker volume: %v", err)
		}
		// If the source is a directory, only copy the inner content.
		if isDir, err := isDirectory(source); err != nil {
			return fmt.Errorf("Error getting directory: %v", err)
		} else if isDir {
			source = filepath.Clean(source) + "/."
		}
<<<<<<< HEAD
		if err := vol.Copy(source); err != nil {
			return fmt.Errorf("Error copying source to docker volume: %v", err)
=======
		// If the source is a directory, only copy the inner content.
		if isDir, err := isDirectory(source); err != nil {
			log.Printf("Error getting directory: %v", err)
			return
		} else if isDir {
			source = filepath.Clean(source) + "/."
		}
		if err := vol.Copy(source); err != nil {
			log.Printf("Error copying source to docker volume: %v", err)
			return
>>>>>>> 91f56483
		}
		defer vol.Close()
	}

	b := build.New(r, *buildConfig, nil, &buildlog.BuildLog{}, volumeName, true, *push)

	// Do not run the spoofed metadata server on a dryrun.
	if !*dryRun {
		// On GCE, do not create a spoofed metadata server, use the existing one.
		// The cloudbuild network is still needed, with a private subnet.
		if computeMetadata.OnGCE() {
			if err := metadata.CreateCloudbuildNetwork(r, "172.22.0.0/16"); err != nil {
				return fmt.Errorf("Error creating network: %v", err)
			}
			defer metadata.CleanCloudbuildNetwork(r)
		} else {
			if err := metadata.StartLocalServer(r, metadataImageName); err != nil {
				return fmt.Errorf("Failed to start spoofed metadata server: %v", err)
			}
			log.Println("Started spoofed metadata server")
			metadataUpdater := metadata.RealUpdater{Local: true}
			defer metadataUpdater.Stop(r)

			// Get project info to feed the metadata server.
			projectInfo, err := gcloud.ProjectInfo(r)
			if err != nil {
				return fmt.Errorf("Error getting project information from gcloud: %v", err)
			}
			metadataUpdater.SetProjectInfo(projectInfo)

			go supplyTokenToMetadata(metadataUpdater, r)
		}

		// Set initial Docker credentials.
		tok, err := gcloud.AccessToken(r)
		if err != nil {
			return fmt.Errorf("Error getting access token to set docker credentials: %v", err)
		}
		if err := b.SetDockerAccessToken(tok); err != nil {
			return fmt.Errorf("Error setting docker credentials: %v", err)
		}

		// Write initial docker credentials for GCR. This writes the initial
		// ~/.docker/config.json which is made available to build steps.
		
		go func() {
			for ; ; time.Sleep(tokenRefreshDur) {
				tok, err := gcloud.AccessToken(r)
				if err != nil {
					log.Printf("Error getting access token to update docker credentials: %v", err)
					continue
				}
				if err := b.UpdateDockerAccessToken(tok); err != nil {
					log.Printf("Error updating docker credentials: %v", err)
				}
			}
		}()
	}

	b.Start()
	<-b.Done

	if b.Summary().Status == build.StatusError {
		return fmt.Errorf("Build finished with ERROR status")
	}

	if *dryRun {
		log.Printf("Warning: this was a dry run; add --dryrun=false if you want to run the build locally.")
	}
	return nil
}

// supplyTokenToMetadata gets gcloud token and supply it to the metadata server.
func supplyTokenToMetadata(metadataUpdater metadata.RealUpdater, r runner.Runner) {
	for ; ; time.Sleep(tokenRefreshDur) {
		accessToken, err := gcloud.AccessToken(r)
		if err != nil {
			log.Printf("Error getting gcloud token: %v", err)
			continue
		}
		token := oauth2.Token{
			AccessToken: accessToken,
			
			// https://developers.google.com/identity/sign-in/web/backend-auth#calling-the-tokeninfo-endpoint
			Expiry: time.Now().Add(2 * tokenRefreshDur),
		}
		if err := metadataUpdater.SetToken(token); err != nil {
			log.Printf("Error updating token in metadata server: %v", err)
			continue
		}
	}
}

// dockerVersion gets local server and client docker versions.
func dockerVersions(r runner.Runner) (string, string, error) {
	cmd := []string{"docker", "version", "--format", "{{.Server.Version}}"}
	var serverb bytes.Buffer
	if err := r.Run(cmd, nil, &serverb, os.Stderr, ""); err != nil {
		return "", "", err
	}

	cmd = []string{"docker", "version", "--format", "{{.Client.Version}}"}
	var clientb bytes.Buffer
	if err := r.Run(cmd, nil, &clientb, os.Stderr, ""); err != nil {
		return "", "", err
	}

	return strings.TrimSpace(serverb.String()), strings.TrimSpace(clientb.String()), nil
}

func isDirectory(path string) (bool, error) {
	fileInfo, err := os.Stat(path)
	if err != nil {
		return false, err
	}
	mode := fileInfo.Mode()
	return mode.IsDir(), nil
}<|MERGE_RESOLUTION|>--- conflicted
+++ resolved
@@ -155,10 +155,6 @@
 		} else if isDir {
 			source = filepath.Clean(source) + "/."
 		}
-<<<<<<< HEAD
-		if err := vol.Copy(source); err != nil {
-			return fmt.Errorf("Error copying source to docker volume: %v", err)
-=======
 		// If the source is a directory, only copy the inner content.
 		if isDir, err := isDirectory(source); err != nil {
 			log.Printf("Error getting directory: %v", err)
@@ -169,7 +165,6 @@
 		if err := vol.Copy(source); err != nil {
 			log.Printf("Error copying source to docker volume: %v", err)
 			return
->>>>>>> 91f56483
 		}
 		defer vol.Close()
 	}
