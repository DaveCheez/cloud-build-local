// Copyright 2017 Google, Inc. All rights reserved.
//
// Licensed under the Apache License, Version 2.0 (the "License");
// you may not use this file except in compliance with the License.
// You may obtain a copy of the License at
//
//    http://www.apache.org/licenses/LICENSE-2.0
//
// Unless required by applicable law or agreed to in writing, software
// distributed under the License is distributed on an "AS IS" BASIS,
// WITHOUT WARRANTIES OR CONDITIONS OF ANY KIND, either express or implied.
// See the License for the specific language governing permissions and
// limitations under the License.

// Package main runs the gcb local builder.
package main // import "github.com/GoogleCloudPlatform/container-builder-local"

import (
	"bytes"
	"flag"
	"fmt"
	"log"
	"os"
	"strings"
	"time"

	"golang.org/x/oauth2"
	"github.com/google/uuid"

	"github.com/GoogleCloudPlatform/container-builder-local/build"
	"github.com/GoogleCloudPlatform/container-builder-local/buildlog"
	"github.com/GoogleCloudPlatform/container-builder-local/common"
	"github.com/GoogleCloudPlatform/container-builder-local/config"
	"github.com/GoogleCloudPlatform/container-builder-local/gcloud"
	"github.com/GoogleCloudPlatform/container-builder-local/metadata"
	"github.com/GoogleCloudPlatform/container-builder-local/runner"
	"github.com/GoogleCloudPlatform/container-builder-local/subst"
	"github.com/GoogleCloudPlatform/container-builder-local/validate"
	"github.com/GoogleCloudPlatform/container-builder-local/volume"
)

const (
	volumeNamePrefix  = "gcb-local-vol-"
	tokenRefreshDur   = 10 * time.Minute
	gcbDockerVersion  = "17.05"
	metadataImageName = "gcr.io/cloud-builders/metadata"
)

var (
	configFile    = flag.String("config", "cloudconfig.yaml", "cloud build config file path")
	substitutions = flag.String("substitutions", "", `substitutions key=value pairs separated by comma; for example _FOO=bar,_BAZ=argo`)
	dryRun        = flag.Bool("dryrun", true, "If true, nothing will be run")
	push          = flag.Bool("push", false, "If true, the images will be pushed")
)

func exitUsage(msg string) {
	log.Fatalf("%s\nUsage: %s --config=cloudbuild.yaml [--substitutions=_FOO=bar] [--[no]dryrun] [--[no]push] source", msg, os.Args[0])
}

func main() {
	flag.Parse()
	args := flag.Args()

	if len(args) == 0 {
		exitUsage("Specify a source")
	} else if len(args) > 1 {
		exitUsage("There should be only one positional argument. Pass all the flags before the source.")
	}
	dir := args[0]
	if *configFile == "" {
		exitUsage("Specify a config file")
	}

	// Create a runner.
	r := &runner.RealRunner{
		DryRun: *dryRun,
	}

	// Check installed docker versions.
	if !*dryRun {
		dockerServerVersion, dockerClientVersion, err := dockerVersions(r)
		if err != nil {
			log.Printf("Error getting local docker versions: %v", err)
			return
		}
		if dockerServerVersion != gcbDockerVersion {
			log.Printf("Warning: The server docker version installed (%s) is different from the one used in GCB (%s)", dockerServerVersion, gcbDockerVersion)
		}
		if dockerClientVersion != gcbDockerVersion {
			log.Printf("Warning: The client docker version installed (%s) is different from the one used in GCB (%s)", dockerClientVersion, gcbDockerVersion)
		}
	}

	// Load config file into a build struct.
	buildConfig, err := config.Load(*configFile)
	if err != nil {
		log.Printf("Error loading config file: %v", err)
		return
	}

	// Parse substitutions.
	if *substitutions != "" {
		substMap, err := common.ParseSubstitutionsFlag(*substitutions)
		if err != nil {
			log.Printf("Error parsing substitutions flag: %v", err)
			return
		}
		buildConfig.Substitutions = substMap
	}

	// Validate the build.
	if err := validate.CheckBuild(buildConfig); err != nil {
		log.Printf("Error validating build: %v", err)
		return
	}

	// Apply substitutions.
	if err := subst.SubstituteBuildFields(buildConfig); err != nil {
		log.Printf("Error applying substitutions: %v", err)
		return
	}

	// Create a volume, a helper container to copy the source, and defer cleaning.
	volumeName := fmt.Sprintf("%s%s", volumeNamePrefix, uuid.New())
	if !*dryRun {
		vol := volume.New(volumeName, r)
		if err := vol.Setup(); err != nil {
			log.Printf("Error creating docker volume: %v", err)
			return
		}
		if err := vol.Copy(dir); err != nil {
			log.Printf("Error copying directory to docker volume: %v", err)
			return
		}
		defer vol.Close()
	}

	b := build.New(r, *buildConfig, nil, &buildlog.BuildLog{}, volumeName, true, *push)

<<<<<<< HEAD
	if !*dryRun {

		// Start the spoofed metadata server.
		log.Println("Starting spoofed metadata server...")
		if err := metadata.StartServer(r, metadataImageName); err != nil {
			log.Printf("Failed to start spoofed metadata server: %v", err)
			return
		}
		log.Println("Started spoofed metadata server")
		metadataUpdater := metadata.RealUpdater{}
		defer metadataUpdater.Stop(r)

		// Get project info to feed the metadata server.
		projectInfo, err := gcloud.ProjectInfo(r)
		if err != nil {
			log.Printf("Error getting project information from gcloud: %v", err)
			return
		}
		metadataUpdater.SetProjectInfo(projectInfo)

		// Update docker credentials, for build steps that require pulling
		// private images. This can be either a private build step image or if
		// we're building a docker image that depends on a private image.
		
		go func() {
			for ; ; time.Sleep(tokenRefreshDur) {
				tok, err := gcloud.AccessToken(r)
				if err != nil {
					log.Printf("Error getting access token to update docker credentials: %v", err)
					continue
				}
				if err := b.UpdateDockerAccessToken(tok); err != nil {
					log.Printf("Error updating docker credentials: %v", err)
				}
			}
		}()

		go supplyTokenToMetadata(metadataUpdater, r)

=======
  if !*dryRun {
		// Start the spoofed metadata server.
		log.Println("Starting spoofed metadata server...")
		if err := metadata.StartServer(r, metadataImageName); err != nil {
			log.Printf("Failed to start spoofed metadata server: %v", err)
			return
		}
		log.Println("Started spoofed metadata server")
		metadataUpdater := metadata.RealUpdater{}
		defer metadataUpdater.Stop(r)

		// Get project info to feed the metadata server.
		projectInfo, err := gcloud.ProjectInfo(r)
		if err != nil {
			log.Printf("Error getting project information from gcloud: %v", err)
			return
		}
		metadataUpdater.SetProjectInfo(projectInfo)

		// Update docker credentials, for build steps that require pulling
		// private images. This can be either a private build step image or if
		// we're building a docker image that depends on a private image.
		
		go func() {
			for ; ; time.Sleep(tokenRefreshDur) {
				tok, err := gcloud.AccessToken(r)
				if err != nil {
					log.Printf("Error getting access token to update docker credentials: %v", err)
					continue
				}
				if err := b.UpdateDockerAccessToken(tok); err != nil {
					log.Printf("Error updating docker credentials: %v", err)
				}
			}
		}()

		go supplyTokenToMetadata(metadataUpdater, r)

>>>>>>> 395315c5
	}

	b.Start()

	if *dryRun {
		log.Printf("Warning: this was a dry run; add --dryrun=false if you want to run the build locally.")
	}
}

// supplyTokenToMetadata gets gcloud token and supply it to the metadata server.
func supplyTokenToMetadata(metadataUpdater metadata.RealUpdater, r runner.Runner) {
	for ; ; time.Sleep(tokenRefreshDur) {
		accessToken, err := gcloud.AccessToken(r)
		if err != nil {
			log.Printf("Error getting gcloud token: %v", err)
			continue
		}
		token := oauth2.Token{
			AccessToken: accessToken,
			
			// https://developers.google.com/identity/sign-in/web/backend-auth#calling-the-tokeninfo-endpoint
			Expiry: time.Now().Add(2 * tokenRefreshDur),
		}
		if err := metadataUpdater.SetToken(token); err != nil {
			log.Printf("Error updating token in metadata server: %v", err)
			continue
		}
	}
}

// dockerVersion gets local server and client docker versions.
func dockerVersions(r runner.Runner) (string, string, error) {
	cmd := []string{"docker", "version", "--format", "{{.Server.Version}}"}
	var serverb bytes.Buffer
	if err := r.Run(cmd, nil, &serverb, os.Stderr, ""); err != nil {
		return "", "", err
	}

	cmd = []string{"docker", "version", "--format", "{{.Client.Version}}"}
	var clientb bytes.Buffer
	if err := r.Run(cmd, nil, &clientb, os.Stderr, ""); err != nil {
		return "", "", err
	}

	return strings.TrimSpace(serverb.String()), strings.TrimSpace(clientb.String()), nil
}<|MERGE_RESOLUTION|>--- conflicted
+++ resolved
@@ -137,8 +137,7 @@
 
 	b := build.New(r, *buildConfig, nil, &buildlog.BuildLog{}, volumeName, true, *push)
 
-<<<<<<< HEAD
-	if !*dryRun {
+  if !*dryRun {
 
 		// Start the spoofed metadata server.
 		log.Println("Starting spoofed metadata server...")
@@ -176,47 +175,6 @@
 		}()
 
 		go supplyTokenToMetadata(metadataUpdater, r)
-
-=======
-  if !*dryRun {
-		// Start the spoofed metadata server.
-		log.Println("Starting spoofed metadata server...")
-		if err := metadata.StartServer(r, metadataImageName); err != nil {
-			log.Printf("Failed to start spoofed metadata server: %v", err)
-			return
-		}
-		log.Println("Started spoofed metadata server")
-		metadataUpdater := metadata.RealUpdater{}
-		defer metadataUpdater.Stop(r)
-
-		// Get project info to feed the metadata server.
-		projectInfo, err := gcloud.ProjectInfo(r)
-		if err != nil {
-			log.Printf("Error getting project information from gcloud: %v", err)
-			return
-		}
-		metadataUpdater.SetProjectInfo(projectInfo)
-
-		// Update docker credentials, for build steps that require pulling
-		// private images. This can be either a private build step image or if
-		// we're building a docker image that depends on a private image.
-		
-		go func() {
-			for ; ; time.Sleep(tokenRefreshDur) {
-				tok, err := gcloud.AccessToken(r)
-				if err != nil {
-					log.Printf("Error getting access token to update docker credentials: %v", err)
-					continue
-				}
-				if err := b.UpdateDockerAccessToken(tok); err != nil {
-					log.Printf("Error updating docker credentials: %v", err)
-				}
-			}
-		}()
-
-		go supplyTokenToMetadata(metadataUpdater, r)
-
->>>>>>> 395315c5
 	}
 
 	b.Start()
